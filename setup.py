--- conflicted
+++ resolved
@@ -214,10 +214,6 @@
       'opencv-python >= 3.4.1.15',
       'pybullet',
       'scipy >= 1.1.0',
-<<<<<<< HEAD
-      #'tensorflow-datasets >= 4.9.3',
-=======
->>>>>>> 06705c6c
   ]
   return test_packages
 
