--- conflicted
+++ resolved
@@ -146,39 +146,26 @@
         `target_update_period` train steps, the weights from
         `q_network` are copied (possibly with smoothing via
         `target_update_tau`) to `target_q_network`.
-<<<<<<< HEAD
+
         If `target_q_network` is not provided, it is created by
         making a copy of `q_network`, which initializes a new
         network with the same structure and its own layers and weights.
-=======
-
-        If `target_q_network` is not provided, it is created by
-        making a copy of `q_network`, which initializes a new
-        network with the same structure and its own layers and weights.
-
->>>>>>> 1072bac2
+
         Network copying is performed via the `Network.copy` superclass method,
         and may inadvertently lead to the resulting network to share weights
         with the original.  This can happen if, for example, the original
         network accepted a pre-built Keras layer in its `__init__`, or
         accepted a Keras layer that wasn't built, but neglected to create
         a new copy.
-<<<<<<< HEAD
-=======
-
->>>>>>> 1072bac2
+
         In these cases, it is up to you to provide a target Network having
         weights that are not shared with the original `q_network`.
         If you provide a `target_q_network` that shares any
         weights with `q_network`, a warning will be logged but
         no exception is thrown.
-<<<<<<< HEAD
+
         Note; shallow copies of Keras layers may be built via the code:
-=======
-
-        Note; shallow copies of Keras layers may be built via the code:
-
->>>>>>> 1072bac2
+
         ```python
         new_layer = type(layer).from_config(layer.get_config())
         ```
@@ -362,15 +349,10 @@
       eager_utils.add_gradients_summaries(grads_and_vars,
                                           self.train_step_counter)
     training.apply_gradients(self._optimizer,
-<<<<<<< HEAD
-                             grads_and_vars)
+                                          grads_and_vars)
     
     # Increment train_step_counter
     self.train_step_counter.assign_add(1)
-=======
-                             grads_and_vars,
-                             global_step=self.train_step_counter)
->>>>>>> 1072bac2
 
     self._update_target()
 
