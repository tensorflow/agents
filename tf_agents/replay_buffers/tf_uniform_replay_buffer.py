# coding=utf-8
# Copyright 2020 The TF-Agents Authors.
#
# Licensed under the Apache License, Version 2.0 (the "License");
# you may not use this file except in compliance with the License.
# You may obtain a copy of the License at
#
#     https://www.apache.org/licenses/LICENSE-2.0
#
# Unless required by applicable law or agreed to in writing, software
# distributed under the License is distributed on an "AS IS" BASIS,
# WITHOUT WARRANTIES OR CONDITIONS OF ANY KIND, either express or implied.
# See the License for the specific language governing permissions and
# limitations under the License.

"""A batched replay buffer of nests of Tensors which can be sampled uniformly.

- Each add assumes tensors have batch_size as first dimension, and will store
each element of the batch in an offset segment, so that each batch dimension has
its own contiguous memory. Within batch segments, behaves as a circular buffer.

The get_next function returns 'ids' in addition to the data. This is not really
needed for the batched replay buffer, but is returned to be consistent with
the API for a priority replay buffer, which needs the ids to update priorities.
"""

from __future__ import absolute_import
from __future__ import division
from __future__ import print_function

import collections

import gin
import numpy as np
import tensorflow as tf
from tf_agents.replay_buffers import replay_buffer
from tf_agents.replay_buffers import table
from tf_agents.specs import tensor_spec
from tf_agents.utils import common
from tf_agents.utils import nest_utils


BufferInfo = collections.namedtuple('BufferInfo', ['ids', 'probabilities'])


@gin.configurable
class TFUniformReplayBuffer(replay_buffer.ReplayBuffer):
  """A TFUniformReplayBuffer with batched adds and uniform sampling."""

  def __init__(
      self,
      data_spec,
      batch_size,
      max_length=1000,
      scope='TFUniformReplayBuffer',
      device='cpu:*',
      table_fn=table.Table,
      dataset_drop_remainder=False,
      dataset_window_shift=None,
      stateful_dataset=False,
  ):
    """Creates a TFUniformReplayBuffer.

    The TFUniformReplayBuffer stores episodes in `B == batch_size` blocks of
    size `L == max_length`, with total frame capacity
    `C == L * B`.  Storage looks like:

    ```
    block1 ep1 frame1
               frame2
           ...
           ep2 frame1
               frame2
           ...
           <L frames total>
    block2 ep1 frame1
               frame2
           ...
           ep2 frame1
               frame2
           ...
           <L frames total>
    ...
    blockB ep1 frame1
               frame2
           ...
           ep2 frame1
               frame2
           ...
           <L frames total>
    ```
    Multiple episodes may be stored within a given block, up to `max_length`
    frames total.  In practice, new episodes will overwrite old ones as the
    block rolls over its `max_length`.

    Args:
      data_spec: A TensorSpec or a list/tuple/nest of TensorSpecs describing a
        single item that can be stored in this buffer.
      batch_size: Batch dimension of tensors when adding to buffer.
      max_length: The maximum number of items that can be stored in a single
        batch segment of the buffer.
      scope: Scope prefix for variables and ops created by this class.
      device: A TensorFlow device to place the Variables and ops.
      table_fn: Function to create tables `table_fn(data_spec, capacity)` that
        can read/write nested tensors.
      dataset_drop_remainder: If `True`, then when calling `as_dataset` with
        arguments `single_deterministic_pass=True` and `sample_batch_size is not
        None`, the final batch will be dropped if it does not contain exactly
        `sample_batch_size` items.  This is helpful for static shape inference
        as the resulting tensors will always have leading dimension
        `sample_batch_size` instead of `None`.
      dataset_window_shift: Window shift used when calling `as_dataset` with
        arguments `single_deterministic_pass=True` and `num_steps is not None`.
        This determines how the resulting frames are windowed.  If `None`, then
        there is no overlap created between frames and each frame is seen
        exactly once.  For example, if `max_length=5`, `num_steps=2`,
        `sample_batch_size=None`, and `dataset_window_shift=None`, then the
        datasets returned will have frames `{[0, 1], [2, 3], [4]}`.  If
        `dataset_window_shift is not None`, then windows are created with a
        window overlap of `dataset_window_shift` and you will see each frame up
        to `num_steps` times.  For example, if `max_length=5`, `num_steps=2`,
        `sample_batch_size=None`, and `dataset_window_shift=1`, then the
        datasets returned will have windows of shifted repeated frames: `{[0,
        1], [1, 2], [2, 3], [3, 4], [4, 5]}`.  For more details, see the
        documentation of `tf.data.Dataset.window`, specifically for the `shift`
        argument.  The default behavior is to not overlap frames
        (`dataset_window_shift=None`) but users often want to see all
        combinations of frame sequences, in which case `dataset_window_shift=1`
        is the appropriate value.
      stateful_dataset: whether the dataset contains stateful ops or not.
    """
    self._batch_size = batch_size
    self._max_length = max_length
    capacity = self._batch_size * self._max_length
    super(TFUniformReplayBuffer, self).__init__(
        data_spec, capacity, stateful_dataset
    )

    self._id_spec = tensor_spec.TensorSpec([], dtype=tf.int64, name='id')
    self._capacity_value = np.int64(self._capacity)
    self._batch_offsets = (
        tf.range(self._batch_size, dtype=tf.int64) * self._max_length
    )
    self._scope = scope
    self._device = device
    self._table_fn = table_fn
    self._dataset_drop_remainder = dataset_drop_remainder
    self._dataset_window_shift = dataset_window_shift
    with tf.device(self._device), tf.compat.v1.variable_scope(self._scope):
      self._capacity = tf.constant(capacity, dtype=tf.int64)
      self._data_table = table_fn(self._data_spec, self._capacity_value)
      self._id_table = table_fn(self._id_spec, self._capacity_value)
      self._last_id = common.create_variable('last_id', -1)
      self._last_id_cs = tf.CriticalSection(name='last_id')

  def variables(self):
    return (
        self._data_table.variables()
        + self._id_table.variables()
        + [self._last_id]
    )

  @property
  def device(self):
    return self._device

  @property
  def table_fn(self):
    return self._table_fn

  @property
  def scope(self):
    return self._scope

  # Methods defined in ReplayBuffer base class

  def _num_frames(self):
    num_items_single_batch_segment = self._get_last_id() + 1
    total_frames = num_items_single_batch_segment * self._batch_size
    return tf.minimum(total_frames, self._capacity)

  def _add_batch(self, items):
    """Adds a batch of items to the replay buffer.

    Args:
      items: A tensor or list/tuple/nest of tensors representing a batch of
        items to be added to the replay buffer. Each element of `items` must
        match the data_spec of this class. Should be shape [batch_size,
        data_spec, ...]

    Returns:
      An op that adds `items` to the replay buffer.
    Raises:
      ValueError: If called more than once.
    """
    nest_utils.assert_same_structure(items, self._data_spec)
    # Calling get_outer_rank here will validate that all items have the same
    # outer rank. This was not usually an issue, but now that it's easier to
    # call this from an eager context it's easy to make the mistake.
    nest_utils.get_outer_rank(
        tf.nest.map_structure(tf.convert_to_tensor, items), self._data_spec
    )

    with tf.device(self._device), tf.name_scope(self._scope):
      id_ = self._increment_last_id()
      write_rows = self._get_rows_for_id(id_)
      write_id_op = self._id_table.write(write_rows, id_)
      write_data_op = self._data_table.write(write_rows, items)
      return tf.group(write_id_op, write_data_op)

  def _get_next(
      self, sample_batch_size=None, num_steps=None, time_stacked=True
  ):
    """Returns an item or batch of items sampled uniformly from the buffer.

    Sample transitions uniformly from replay buffer. When sub-episodes are
    desired, specify num_steps, although note that for the returned items to
    truly be sub-episodes also requires that experience collection be
    single-threaded.

    Args:
      sample_batch_size: (Optional.) An optional batch_size to specify the
        number of items to return. See get_next() documentation.
      num_steps: (Optional.)  Optional way to specify that sub-episodes are
        desired. See get_next() documentation.
      time_stacked: Bool, when true and num_steps > 1 get_next on the buffer
        would return the items stack on the time dimension. The outputs would be
        [B, T, ..] if sample_batch_size is given or [T, ..] otherwise.

    Returns:
      A 2 tuple, containing:
        - An item, sequence of items, or batch thereof sampled uniformly
          from the buffer.
        - BufferInfo NamedTuple, containing:
          - The items' ids.
          - The sampling probability of each item.
    Raises:
      ValueError: if num_steps is bigger than the capacity.
    """
    with tf.device(self._device), tf.name_scope(self._scope):
      with tf.name_scope('get_next'):
        min_val, max_val = _valid_range_ids(
            self._get_last_id(), self._max_length, num_steps
        )
        rows_shape = () if sample_batch_size is None else (sample_batch_size,)
        assert_nonempty = tf.compat.v1.assert_greater(
            max_val,
            min_val,
            message=(
                'TFUniformReplayBuffer is empty. Make sure to add items '
                'before sampling the buffer.'
            ),
        )
        with tf.control_dependencies([assert_nonempty]):
          num_ids = max_val - min_val
          probability = tf.cond(
              pred=tf.equal(num_ids, 0),
              true_fn=lambda: 0.0,
              false_fn=lambda: 1.0
              / tf.cast(
                  num_ids * self._batch_size,  # pylint: disable=g-long-lambda
                  tf.float32,
              ),
          )
          ids = tf.random.uniform(
              rows_shape, minval=min_val, maxval=max_val, dtype=tf.int64
          )

        # Move each id sample to a random batch.
        batch_offsets = tf.random.uniform(
            rows_shape, minval=0, maxval=self._batch_size, dtype=tf.int64
        )
        batch_offsets *= self._max_length

        if num_steps is None:
          rows_to_get = tf.math.mod(ids, self._max_length) + batch_offsets
          data = self._data_table.read(rows_to_get)
          data_ids = self._id_table.read(rows_to_get)
        else:
          if time_stacked:
            step_range = tf.range(num_steps, dtype=tf.int64)
            if sample_batch_size:
              step_range = tf.reshape(step_range, [1, num_steps])
              step_range = tf.tile(step_range, [sample_batch_size, 1])
              ids = tf.tile(tf.expand_dims(ids, -1), [1, num_steps])
              batch_offsets = batch_offsets[:, None]
            else:
              step_range = tf.reshape(step_range, [num_steps])

            rows_to_get = (
                tf.math.mod(step_range + ids, self._max_length) + batch_offsets
            )
            data = self._data_table.read(rows_to_get)
            data_ids = self._id_table.read(rows_to_get)
          else:
            data = []
            data_ids = []
            for step in range(num_steps):
              steps_to_get = (
                  tf.math.mod(ids + step, self._max_length) + batch_offsets
              )
              items = self._data_table.read(steps_to_get)
              data.append(items)
              data_ids.append(self._id_table.read(steps_to_get))
            data = tuple(data)
            data_ids = tuple(data_ids)
        probabilities = tf.fill(rows_shape, probability)

        buffer_info = BufferInfo(ids=data_ids, probabilities=probabilities)
    return data, buffer_info

  @gin.configurable(
      'tf_agents.tf_uniform_replay_buffer.TFUniformReplayBuffer.as_dataset'
  )
  def as_dataset(
      self,
      sample_batch_size=None,
      num_steps=None,
      num_parallel_calls=None,
      single_deterministic_pass=False,
  ):
    return super(TFUniformReplayBuffer, self).as_dataset(
        sample_batch_size,
        num_steps,
        num_parallel_calls,
        single_deterministic_pass=single_deterministic_pass,
    )

  def _as_dataset(
      self,
      sample_batch_size=None,
      num_steps=None,
      sequence_preprocess_fn=None,
      num_parallel_calls=None,
  ):
    """Creates a dataset that returns entries from the buffer in shuffled order.

    Args:
      sample_batch_size: (Optional.) An optional batch_size to specify the
        number of items to return. See as_dataset() documentation.
      num_steps: (Optional.)  Optional way to specify that sub-episodes are
        desired. See as_dataset() documentation.
      sequence_preprocess_fn: (Optional.) Preprocessing function for sequences
        before they are sharded into subsequences of length `num_steps` and
        batched.
      num_parallel_calls: (Optional.) Number elements to process in parallel.
        See as_dataset() documentation.

    Returns:
      A dataset of type tf.data.Dataset, elements of which are 2-tuples of:

        - An item or sequence of items or batch thereof
        - Auxiliary info for the items (i.e. ids, probs).

    Raises:
      NotImplementedError: If `sequence_preprocess_fn != None` is passed in.
    """
    if sequence_preprocess_fn is not None:
      raise NotImplementedError('sequence_preprocess_fn is not supported.')

    def get_next(_):
      return self.get_next(sample_batch_size, num_steps, time_stacked=True)

<<<<<<< HEAD
    dataset = tf.data.Dataset.counter().map(
        get_next, num_parallel_calls=num_parallel_calls)
=======
    dataset = tf.data.experimental.Counter().map(
        get_next, num_parallel_calls=num_parallel_calls
    )
>>>>>>> 02b2232d
    return dataset

  def _single_deterministic_pass_dataset(
      self,
      sample_batch_size=None,
      num_steps=None,
      sequence_preprocess_fn=None,
      num_parallel_calls=None,
  ):
    """Creates a dataset that returns entries from the buffer in fixed order.

    Args:
      sample_batch_size: (Optional.) An optional batch_size to specify the
        number of items to return. See as_dataset() documentation.
      num_steps: (Optional.)  Optional way to specify that sub-episodes are
        desired. See as_dataset() documentation.
      sequence_preprocess_fn: (Optional.) Preprocessing function for sequences
        before they are sharded into subsequences of length `num_steps` and
        batched.
      num_parallel_calls: (Optional.) Number elements to process in parallel.
        See as_dataset() documentation.

    Returns:
      A dataset of type tf.data.Dataset, elements of which are 2-tuples of:

        - An item or sequence of items or batch thereof
        - Auxiliary info for the items (i.e. ids, probs).

    Raises:
      ValueError: If `dataset_drop_remainder` is set, and
        `sample_batch_size > self.batch_size`.  In this case all data will
        be dropped.
      NotImplementedError: If `sequence_preprocess_fn != None` is passed in.
    """
    if sequence_preprocess_fn is not None:
      raise NotImplementedError('sequence_preprocess_fn is not supported.')
    static_size = tf.get_static_value(sample_batch_size)
    static_num_steps = tf.get_static_value(num_steps)
    static_self_batch_size = tf.get_static_value(self._batch_size)
    static_self_max_length = tf.get_static_value(self._max_length)
    if (
        self._dataset_drop_remainder
        and static_size is not None
        and static_self_batch_size is not None
        and static_size > static_self_batch_size
    ):
      raise ValueError(
          'sample_batch_size ({}) > self.batch_size ({}) and '
          'dataset_drop_remainder is True.  In '
          'this case, ALL data will be dropped by the deterministic dataset.'
          .format(static_size, static_self_batch_size)
      )
    if (
        self._dataset_drop_remainder
        and static_num_steps is not None
        and static_self_max_length is not None
        and static_num_steps > static_self_max_length
    ):
      raise ValueError(
          'num_steps_size ({}) > self.max_length ({}) and '
          'dataset_drop_remainder is True.  In '
          'this case, ALL data will be dropped by the deterministic dataset.'
          .format(static_num_steps, static_self_max_length)
      )

    def get_row_ids(_):
      """Passed to Dataset.range(self._batch_size).flat_map(.), gets row ids."""
      with tf.device(self._device), tf.name_scope(self._scope):
        with tf.name_scope('single_deterministic_pass_dataset'):
          # Here we pass num_steps=None because _valid_range_ids uses
          # num_steps to determine a hard stop when sampling num_steps starting
          # from the returned indices.  But in our case, we want all the indices
          # and we'll use TF dataset's window() mechanism to get
          # num_steps-length blocks.  The window mechanism handles this stuff
          # for us.
          min_frame_offset, max_frame_offset = _valid_range_ids(
              self._get_last_id(), self._max_length, num_steps=None
          )
          tf.compat.v1.assert_less(
              min_frame_offset,
              max_frame_offset,
              message=(
                  'TFUniformReplayBuffer is empty. Make sure to add items '
                  'before asking the buffer for data.'
              ),
          )

          min_max_frame_range = tf.range(min_frame_offset, max_frame_offset)

          window_shift = self._dataset_window_shift

          def group_windows(ds_, drop_remainder=self._dataset_drop_remainder):
            return ds_.batch(num_steps, drop_remainder=drop_remainder)

          if sample_batch_size is None:

            def row_ids(b):
              # Create a vector of shape [num_frames] and slice it along each
              # frame.
              ids = tf.data.Dataset.from_tensor_slices(
                  b * self._max_length + min_max_frame_range
              )
              if num_steps is not None:
                ids = ids.window(num_steps, shift=window_shift).flat_map(
                    group_windows
                )
              return ids

            return tf.data.Dataset.range(self._batch_size).flat_map(row_ids)
          else:

            def batched_row_ids(batch):
              # Create a matrix of indices shaped [num_frames, batch_size]
              # and slice it along each frame row to get groups of batches
              # for frame 0, frame 1, ...
              return tf.data.Dataset.from_tensor_slices(
                  (
                      min_max_frame_range[:, tf.newaxis]
                      + batch * self._max_length
                  )
              )

            indices_ds = (
                tf.data.Dataset.range(self._batch_size)
                .batch(
                    sample_batch_size,
                    drop_remainder=self._dataset_drop_remainder,
                )
                .flat_map(batched_row_ids)
            )

            if num_steps is not None:
              # We have sequences of num_frames rows shaped [sample_batch_size].
              # Window and group these to rows of shape
              # [num_steps, sample_batch_size], then
              # transpose them to get index tensors of shape
              # [sample_batch_size, num_steps].
              def group_windows_drop_remainder(d):
                return group_windows(d, drop_remainder=True)

              indices_ds = (
                  indices_ds.window(num_steps, shift=window_shift)
                  .flat_map(group_windows_drop_remainder)
                  .map(tf.transpose)
              )

            return indices_ds

    # Get our indices as a dataset; each time we reinitialize the iterator we
    # update our min/max id bounds from the state of the replay buffer.
    ds = tf.data.Dataset.range(1).flat_map(get_row_ids)

    def get_data(id_):
      with tf.device(self._device), tf.name_scope(self._scope):
        with tf.name_scope('single_deterministic_pass_dataset'):
          data = self._data_table.read(id_ % self._capacity)
      buffer_info = BufferInfo(ids=id_, probabilities=())
      return (data, buffer_info)

    # Deterministic even though num_parallel_calls > 1.  Operations are
    # run in parallel but then the results are returned in original stream
    # order.
    ds = ds.map(get_data, num_parallel_calls=num_parallel_calls)

    return ds

  def _gather_all(self):
    """Returns all the items in buffer, shape [batch_size, timestep, ...].

    Returns:
      All the items currently in the buffer.
    """
    with tf.device(self._device), tf.name_scope(self._scope):
      with tf.name_scope('gather_all'):
        # Make ids, repeated over batch_size. Shape [batch_size, num_ids, ...].
        min_val, max_val = _valid_range_ids(
            self._get_last_id(), self._max_length
        )
        ids = tf.range(min_val, max_val)
        ids = tf.stack([ids] * self._batch_size)
        rows = tf.math.mod(ids, self._max_length)

        # Make batch_offsets, shape [batch_size, 1], then add to rows.
        batch_offsets = tf.expand_dims(
            tf.range(self._batch_size, dtype=tf.int64) * self._max_length, 1
        )
        rows += batch_offsets

        # Expected shape is [batch_size, max_length, ...].
        data = self._data_table.read(rows)
    return data

  def _clear(self, clear_all_variables=False):
    """Return op that resets the contents of replay buffer.

    Args:
      clear_all_variables: boolean indicating if all variables should be
        cleared. By default, table contents will be unlinked from replay buffer,
        but values are unmodified for efficiency. Set `clear_all_variables=True`
        to reset all variables including Table contents.

    Returns:
      op that clears or unlinks the replay buffer contents.
    """
    table_vars = self._data_table.variables() + self._id_table.variables()

    def _init_vars():
      assignments = [self._last_id.assign(-1)]
      if clear_all_variables:
        assignments += [v.assign(tf.zeros_like(v)) for v in table_vars]
      return tf.group(*assignments, name='clear')

    return self._last_id_cs.execute(_init_vars)

  #  Helper functions.
  def _increment_last_id(self, increment=1):
    """Increments the last_id in a thread safe manner.

    Args:
      increment: amount to increment last_id by.

    Returns:
      An op that increments the last_id.
    """

    def _assign_add():
      return self._last_id.assign_add(increment).value()

    return self._last_id_cs.execute(_assign_add)

  def _get_last_id(self):
    def last_id():
      return self._last_id.value()

    return self._last_id_cs.execute(last_id)

  def _get_rows_for_id(self, id_):
    """Make a batch_size length list of tensors, with row ids for write."""
    id_mod = tf.math.mod(id_, self._max_length)
    rows = self._batch_offsets + id_mod
    return rows


def _valid_range_ids(last_id, max_length, num_steps=None):
  """Returns the [min_val, max_val) range of ids.

  When num_steps is provided, [min_val, max_val+num_steps) are also valid ids.

  Args:
    last_id: The last id added to the buffer.
    max_length: The max length of each batch segment in the buffer.
    num_steps: Optional way to specify that how many ids need to be valid.

  Returns:
    A tuple (min_id, max_id) for the range [min_id, max_id) of valid ids.
  """
  if num_steps is None:
    num_steps = tf.constant(1, tf.int64)

  min_id_not_full = tf.constant(0, dtype=tf.int64)
  max_id_not_full = tf.maximum(last_id + 1 - num_steps + 1, 0)

  min_id_full = last_id + 1 - max_length
  max_id_full = last_id + 1 - num_steps + 1

  return (
      tf.where(last_id < max_length, min_id_not_full, min_id_full),
      tf.where(last_id < max_length, max_id_not_full, max_id_full),
  )<|MERGE_RESOLUTION|>--- conflicted
+++ resolved
@@ -361,14 +361,9 @@
     def get_next(_):
       return self.get_next(sample_batch_size, num_steps, time_stacked=True)
 
-<<<<<<< HEAD
-    dataset = tf.data.Dataset.counter().map(
-        get_next, num_parallel_calls=num_parallel_calls)
-=======
-    dataset = tf.data.experimental.Counter().map(
+    dataset = tf.data.Counter().map(
         get_next, num_parallel_calls=num_parallel_calls
     )
->>>>>>> 02b2232d
     return dataset
 
   def _single_deterministic_pass_dataset(
