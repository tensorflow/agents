# coding=utf-8
# Copyright 2020 The TF-Agents Authors.
#
# Licensed under the Apache License, Version 2.0 (the "License");
# you may not use this file except in compliance with the License.
# You may obtain a copy of the License at
#
#     https://www.apache.org/licenses/LICENSE-2.0
#
# Unless required by applicable law or agreed to in writing, software
# distributed under the License is distributed on an "AS IS" BASIS,
# WITHOUT WARRANTIES OR CONDITIONS OF ANY KIND, either express or implied.
# See the License for the specific language governing permissions and
# limitations under the License.

"""Common utilities for TF-Agents Environments."""

from __future__ import absolute_import
from __future__ import division
# Using Type Annotations.
from __future__ import print_function

<<<<<<< HEAD
from typing import Optional, Union
=======
from typing import Union
import numpy as np
>>>>>>> 3c682054

from tf_agents.environments import py_environment
from tf_agents.environments import tf_environment
from tf_agents.environments import tf_py_environment
from tf_agents.policies import random_py_policy
from tf_agents.specs import array_spec
from tf_agents.typing import types


def get_tf_env(
    environment: Union[py_environment.PyEnvironment,
                       tf_environment.TFEnvironment]
) -> tf_environment.TFEnvironment:
  """Ensures output is a tf_environment, wrapping py_environments if needed."""
  if environment is None:
    raise ValueError('`environment` cannot be None')
  if isinstance(environment, py_environment.PyEnvironment):
    tf_env = tf_py_environment.TFPyEnvironment(environment)
  elif isinstance(environment, tf_environment.TFEnvironment):
    tf_env = environment
  else:
    raise ValueError(
        '`environment` %s must be an instance of '
        '`tf_environment.TFEnvironment` or `py_environment.PyEnvironment`.' %
        environment)
  return tf_env


def validate_py_environment(
    environment: py_environment.PyEnvironment,
    episodes: int = 5,
    observation_and_action_constraint_splitter: Optional[
        types.Splitter] = None):
  """Validates the environment follows the defined specs."""
  time_step_spec = environment.time_step_spec()
  action_spec = environment.action_spec()

  random_policy = random_py_policy.RandomPyPolicy(
      time_step_spec=time_step_spec,
      action_spec=action_spec,
      observation_and_action_constraint_splitter=(
          observation_and_action_constraint_splitter))

  if environment.batch_size is not None:
    batched_time_step_spec = array_spec.add_outer_dims_nest(
        time_step_spec, outer_dims=(environment.batch_size,))
  else:
    batched_time_step_spec = time_step_spec

  episode_count = 0
  time_step = environment.reset()

  while episode_count < episodes:
    if not array_spec.check_arrays_nest(time_step, batched_time_step_spec):
      raise ValueError(
          'Given `time_step`: %r does not match expected '
          '`time_step_spec`: %r' % (time_step, batched_time_step_spec))

    action = random_policy.action(time_step).action
    time_step = environment.step(action)

    episode_count += np.sum(time_step.is_last())<|MERGE_RESOLUTION|>--- conflicted
+++ resolved
@@ -20,12 +20,8 @@
 # Using Type Annotations.
 from __future__ import print_function
 
-<<<<<<< HEAD
 from typing import Optional, Union
-=======
-from typing import Union
 import numpy as np
->>>>>>> 3c682054
 
 from tf_agents.environments import py_environment
 from tf_agents.environments import tf_environment
